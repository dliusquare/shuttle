set :stage, :production

WEB_BOXES    = %w[user@shuttle.example.com]
WORKER_BOXES = %w[user@shuttle.example.com]

role :app, WEB_BOXES + WORKER_BOXES
role :web, WEB_BOXES
role :db, WEB_BOXES.first
role :sidekiq, WORKER_BOXES
role :primary_cron, WORKER_BOXES.first

set :branch, 'deployable'

append :linked_files,
       'config/environments/production/credentials.yml',
<<<<<<< HEAD
       'config/environments/production/paperclip.yml'
=======
       'config/environments/production/paperclip.yml'
>>>>>>> a6851e76
<|MERGE_RESOLUTION|>--- conflicted
+++ resolved
@@ -13,8 +13,4 @@
 
 append :linked_files,
        'config/environments/production/credentials.yml',
-<<<<<<< HEAD
        'config/environments/production/paperclip.yml'
-=======
-       'config/environments/production/paperclip.yml'
->>>>>>> a6851e76
