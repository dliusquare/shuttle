--- conflicted
+++ resolved
@@ -199,13 +199,8 @@
       sprockets (~> 2.8)
     sql_origin (1.1.0)
       rails (>= 4.0)
-<<<<<<< HEAD
-    stringex (2.0.3)
-    temple (0.6.5)
-=======
     stringex (2.0.8)
     temple (0.6.6)
->>>>>>> cd8bf795
     therubyracer (0.11.4)
       libv8 (~> 3.11.8.12)
       ref
