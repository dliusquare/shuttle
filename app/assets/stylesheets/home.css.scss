body#home-reviewers,
body#home-translators {
  #locale input {
    font-size: 24px;
    width: 100%;
    height: 30px;
  }

  #locale {
    position: relative;

    .icon-refresh {
      position: absolute;
      right: 0;
      top: 12px;
      color: gray;
    }
  }

  div.project {
    background-color: rgba(black, 0.1);
    margin-top: 10px;
    margin-bottom: 10px;
    padding-bottom: 1px;
    border-radius: 5px;

    h1 {
      border-top-left-radius: 5px;
      border-top-right-radius: 5px;
      padding-left: 5px;
      padding-right: 5px;
      background-color: rgba(black, 0.2);
      font-size: 18px;
      .due-date { font-weight: normal; }
      label { display: inline; }
    }

    table, p { margin-left: 5px; margin-right: 5px; }

    table.pending-counts {
      width: inherit;
      th { text-align: right; }
    }
  }

  .locale-row { margin-bottom: 20px; }

  .locale-bubble {
    font-size: 24px;
    background-color: rgba(black, 0.1);
    border-radius: 6px;
    padding: 15px;
  }
}

.commits-table {
  tr[class] td:first-of-type:before {
    content: "";
    display: inline-block;
    width: 10px;
    height: 10px;
    margin-right: 5px;
    border-radius: 100%;
  }

  tr.commit-loading td:first-of-type:before {
    border: 2px solid darken(#dadafb, 10%);
    width: 8px;
    height: 8px;
  }
  tr.commit-translating td:first-of-type:before {
    background: darken(#dadafb, 10%);
  }
  tr.commit-ready td:first-of-type:before { background: darken(#dfd, 50%); }
<<<<<<< HEAD
=======
  td.description {
    word-break: break-all;
  }
  td.due-date {
    white-space: nowrap;
    select {
      width: auto !important
    }
  }
>>>>>>> 277b8b3f
}

.edit_commit {
  position: relative;
}

.priority-change-success {
  position: absolute;
  line-height: 2em;
  right: -.25em;
  color: green;
}

.more-link { display: none; }
tr:hover .more-link { display: inherit; }

.commit-priority-0 { color: red; font-weight: bold; }
.commit-priority-1 { color: darkred; }
.commit-priority-2 { color: darkorange; }
.commit-priority-3 { color: darkcyan; }

.due-date-very-soon { color: red; font-weight: bold; }
.due-date-soon { color: darkorange; }<|MERGE_RESOLUTION|>--- conflicted
+++ resolved
@@ -72,8 +72,6 @@
     background: darken(#dadafb, 10%);
   }
   tr.commit-ready td:first-of-type:before { background: darken(#dfd, 50%); }
-<<<<<<< HEAD
-=======
   td.description {
     word-break: break-all;
   }
@@ -83,7 +81,6 @@
       width: auto !important
     }
   }
->>>>>>> 277b8b3f
 }
 
 .edit_commit {
