--- conflicted
+++ resolved
@@ -27,57 +27,33 @@
 hr.divider
 
 .border
-<<<<<<< HEAD
   = render partial: 'filter_bar'
 
-  table.table.hover-rows#commits
-=======
-  - project_list = Project.order('LOWER(name) ASC').map { |pr| [pr.name, pr.id] }
-  - project_list.unshift ['projects in my locales', 'my-locales'] if current_user.approved_locales.any?
-  - project_list.unshift ['all projects', nil]
-
   .filter-bar#filter
-    - if current_user.approved_locales.any?
-      - locales = current_user.approved_locales.map { |locale| [locale.name, locale.rfc5646] }
-      - locales.unshift ['my locales', current_user.approved_locales.map(&:rfc5646).join(',')]
-      - locales.unshift ['all locales', nil]
     = form_tag({}, id: 'filter', method: 'get')
       .main
         = text_field_tag 'sha', @sha, placeholder: '9d613f'
         = select_tag 'project_id', options_for_select(project_list, params[:project_id])
 
-        - if current_user.monitor?
-          = select_tag 'status', options_for_select(\
-            %w(all uncompleted completed).map { |n| ["#{n} translations", n] },\
-            @status\
-          )
+        - if current_user.approved_locales.any?
+          - locales = current_user.approved_locales.map { |locale| [locale.name, locale.rfc5646] }
+          - locales.unshift ['my locales', current_user.approved_locales.map(&:rfc5646).join(',')]
+          - locales.unshift ['all locales', nil]
+          = select_tag 'locales', options_for_select(locales, @locales.map(&:rfc5646).join(','))
         - else
-          - if current_user.approved_locales.any?
-            = select_tag 'locales', options_for_select(locales, @locales.map(&:rfc5646).join(','))
-          - else
-            = text_field_tag 'locales', @locales.map(&:rfc5646).join(','), placeholder: 'Locale', class: 'locale-field'
-
+          = text_field_tag 'locales', @locales.map(&:rfc5646).join(','), placeholder: 'Locale', class: 'locale-field'
         = submit_tag 'Filter', class: 'primary'
         .pull-right#expand-search
           i.icon-angle-right
 
       .collapse
         .control-group
-          - if current_user.monitor?
-            = label_tag 'locales', 'Locales', class: 'control-label'
-            .controls
-              - if current_user.approved_locales.any?
-                = select_tag 'locales', options_for_select(locales, @locales.map(&:rfc5646).join(','))
-              - else
-                = text_field_tag 'locales', @locales.map(&:rfc5646).join(','), placeholder: 'Locale', class: 'locale-field'
-          - else
-            = label_tag 'status', 'Project Status', class: 'control-label'
-            .controls
-              = select_tag 'status', options_for_select(\
-                %w(all uncompleted completed).map { |n| ["#{n} translations", n] },\
-                @status\
-              )
-
+          = label_tag 'status', 'Project Status', class: 'control-label'
+          .controls
+            = select_tag 'status', options_for_select(\
+              %w(all uncompleted completed).map { |n| ["#{n} translations", n] },\
+              @status\
+            )
           .controls
             = check_box_tag 'email', current_user.email, params[:email] == current_user.email
             | Only commits from me
@@ -86,7 +62,6 @@
             | Include exported commits
 
   table.table.hover-rows#commits 
->>>>>>> 97319d9c
     thead
       tr
         / Project Status
