--- conflicted
+++ resolved
@@ -38,16 +38,10 @@
   td.centered
     - if item.is_a?(Commit)
       = item.created_at.strftime('%m/%d/%Y')
-<<<<<<< HEAD
-    - else
-      = item.last_import_requested_at.strftime('%m/%d/%Y')
-
-=======
     - elsif item.is_a?(Article)
       = item.last_import_requested_at.strftime('%m/%d/%Y')
     - elsif item.is_a?(Group)
       = item.created_at.strftime('%m/%d/%Y')
->>>>>>> 020786be
 
   / Due Date
   td.due-date.centered
